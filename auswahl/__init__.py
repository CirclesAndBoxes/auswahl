--- conflicted
+++ resolved
@@ -6,26 +6,12 @@
 from ._random_frog import IntervalRandomFrog
 from ._random_frog import RandomFrog
 from ._spa import SPA
-<<<<<<< HEAD
-=======
-from ._ipls import IPLS
-from ._vissa import VISSA
-from ._vip_spa import VIP_SPA
-from ._dummy import DummyPointSelector, DummyIntervalSelector
-
-from ._base import PointSelector
-from ._base import IntervalSelector
-
->>>>>>> 4bed41f7
 from ._version import __version__
 from ._vip import VIP
 from ._vip_spa import VIP_SPA
+from ._vissa import VISSA
 
 __all__ = ['PointSelector', 'IntervalSelector',
-<<<<<<< HEAD
-           'CARS', 'SPA', 'MCUVE', 'RandomFrog', 'VIP', 'VIP_SPA',
+           'CARS', 'MCUVE', 'RandomFrog', 'SPA', 'VIP', 'VIP_SPA', 'VISSA',
            'IntervalRandomFrog', 'IPLS',
-=======
-           'CARS', 'SPA', 'MCUVE', 'RandomFrog', 'VIP', 'IPLS', 'VISSA', 'VIP_SPA', 'PointSelector', 'IntervalSelector',
->>>>>>> 4bed41f7
            '__version__']